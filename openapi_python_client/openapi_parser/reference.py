--- conflicted
+++ resolved
@@ -21,18 +21,10 @@
     def from_ref(ref: str) -> Reference:
         """ Get a Reference from the openapi #/schemas/blahblah string """
         ref_value = ref.split("/")[-1]
-<<<<<<< HEAD
         # ugly hack to avoid stringcase ugly pascalcase output when ref_value isn't snake case
-        class_name = stringcase.pascalcase(ref_value.replace(" ", ""))
-=======
-        class_name = utils.pascal_case(ref_value)
->>>>>>> 66970cba
+        class_name = utils.pascal_case(ref_value.replace(" ", ""))
 
         if class_name in class_overrides:
             return class_overrides[class_name]
 
-<<<<<<< HEAD
-        return Reference(class_name=class_name, module_name=stringcase.snakecase(class_name),)
-=======
-        return Reference(class_name=class_name, module_name=utils.snake_case(ref_value),)
->>>>>>> 66970cba
+        return Reference(class_name=class_name, module_name=utils.snake_case(class_name))