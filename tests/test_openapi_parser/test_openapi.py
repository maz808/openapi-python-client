import pytest

<<<<<<< HEAD
from openapi_python_client.openapi_parser.reference import Reference
=======
from openapi_python_client.openapi_parser.properties import DateProperty, DateTimeProperty
>>>>>>> f6261470

MODULE_NAME = "openapi_python_client.openapi_parser.openapi"


class TestOpenAPI:
    def test_from_dict(self, mocker):
        Schema = mocker.patch(f"{MODULE_NAME}.Schema")
        schemas = mocker.MagicMock()
        Schema.dict.return_value = schemas
        EndpointCollection = mocker.patch(f"{MODULE_NAME}.EndpointCollection")
        endpoint_collections_by_tag = mocker.MagicMock()
        EndpointCollection.from_dict.return_value = endpoint_collections_by_tag
        in_dict = {
            "components": {"schemas": mocker.MagicMock()},
            "paths": mocker.MagicMock(),
            "info": {"title": mocker.MagicMock(), "description": mocker.MagicMock(), "version": mocker.MagicMock()},
        }
        enums = mocker.MagicMock()
        _check_enums = mocker.patch(f"{MODULE_NAME}.OpenAPI._check_enums", return_value=enums)

        from openapi_python_client.openapi_parser.openapi import OpenAPI

        openapi = OpenAPI.from_dict(in_dict)

        Schema.dict.assert_called_once_with(in_dict["components"]["schemas"])
        EndpointCollection.from_dict.assert_called_once_with(in_dict["paths"])
        _check_enums.assert_called_once_with(schemas.values(), endpoint_collections_by_tag.values())
        assert openapi == OpenAPI(
            title=in_dict["info"]["title"],
            description=in_dict["info"]["description"],
            version=in_dict["info"]["version"],
            endpoint_collections_by_tag=endpoint_collections_by_tag,
            schemas=schemas,
            enums=enums,
        )

    def test__check_enums(self, mocker):
        # Test that all required and optional properties of all schemas are checked
        # Test that all path and query params of all endpoints of all collections are checked
        # Test that non EnumProperties are skipped
        from openapi_python_client.openapi_parser.openapi import EndpointCollection, OpenAPI
        from openapi_python_client.openapi_parser.properties import EnumProperty, StringProperty

        def _make_enum():
            return EnumProperty(name=str(mocker.MagicMock()), required=True, default=None, values=mocker.MagicMock(), reference=mocker.MagicMock())

        # Multiple schemas with both required and optional properties for making sure iteration works correctly
        schema_1 = mocker.MagicMock()
        schema_1_req_enum_1 = _make_enum()
        schema_1_req_enum_2 = _make_enum()
        schema_1.required_properties = [schema_1_req_enum_1, schema_1_req_enum_2]
        schema_1_opt_enum_1 = _make_enum()
        schema_1_opt_enum_2 = _make_enum()
        non_enum = mocker.MagicMock(autospec=StringProperty)  # For checking non-enum properties
        schema_1.optional_properties = [schema_1_opt_enum_1, schema_1_opt_enum_2, non_enum]
        schema_2 = mocker.MagicMock()
        schema_2_req_enum = _make_enum()
        schema_2.required_properties = [schema_2_req_enum]
        schema_2_opt_enum = _make_enum()
        schema_2.optional_properties = [schema_2_opt_enum]
        schemas = [schema_1, schema_2]

        collection_1 = mocker.MagicMock(autospec=EndpointCollection)
        collection_1_endpoint_1 = mocker.MagicMock()
        collection_1_endpoint_1_path_enum_1 = _make_enum()
        collection_1_endpoint_1_path_enum_2 = _make_enum()
        collection_1_endpoint_1.path_parameters = [
            collection_1_endpoint_1_path_enum_1,
            collection_1_endpoint_1_path_enum_2,
        ]
        collection_1_endpoint_1_query_enum_1 = _make_enum()
        collection_1_endpoint_1_query_enum_2 = _make_enum()
        collection_1_endpoint_1.query_parameters = [
            collection_1_endpoint_1_query_enum_1,
            collection_1_endpoint_1_query_enum_2,
        ]
        collection_1_endpoint_2 = mocker.MagicMock()
        collection_1_endpoint_2_path_enum = _make_enum()
        collection_1_endpoint_2.path_parameters = [collection_1_endpoint_2_path_enum]
        collection_1_endpoint_2_query_enum = _make_enum()
        collection_1_endpoint_2.query_parameters = [collection_1_endpoint_2_query_enum]
        collection_1.endpoints = [collection_1_endpoint_1, collection_1_endpoint_2]

        collection_2 = mocker.MagicMock()
        collection_2_endpoint = mocker.MagicMock()
        collection_2_path_enum = _make_enum()
        collection_2_endpoint.path_parameters = [collection_2_path_enum]
        collection_2_query_enum = _make_enum()
        collection_2_endpoint.query_parameters = [collection_2_query_enum]
        collection_2.endpoints = [collection_2_endpoint]
        collections = [collection_1, collection_2]

        enums = {
            schema_1_req_enum_1.reference.class_name: schema_1_req_enum_1,
            schema_1_req_enum_2.reference.class_name: schema_1_req_enum_2,
            schema_1_opt_enum_1.reference.class_name: schema_1_opt_enum_1,
            schema_1_opt_enum_2.reference.class_name: schema_1_opt_enum_2,
            schema_2_req_enum.reference.class_name: schema_2_req_enum,
            schema_2_opt_enum.reference.class_name: schema_2_opt_enum,
            collection_1_endpoint_1_path_enum_1.reference.class_name: collection_1_endpoint_1_path_enum_1,
            collection_1_endpoint_1_path_enum_2.reference.class_name: collection_1_endpoint_1_path_enum_2,
            collection_1_endpoint_1_query_enum_1.reference.class_name: collection_1_endpoint_1_query_enum_1,
            collection_1_endpoint_1_query_enum_2.reference.class_name: collection_1_endpoint_1_query_enum_2,
            collection_1_endpoint_2_path_enum.reference.class_name: collection_1_endpoint_2_path_enum,
            collection_1_endpoint_2_query_enum.reference.class_name: collection_1_endpoint_2_query_enum,
            collection_2_path_enum.reference.class_name: collection_2_path_enum,
            collection_2_query_enum.reference.class_name: collection_2_query_enum,
        }

        result = OpenAPI._check_enums(schemas=schemas, collections=collections)

        assert result == enums

    def test__check_enums_bad_duplicate(self, mocker):
        from dataclasses import replace
        from openapi_python_client.openapi_parser.properties import EnumProperty
        from openapi_python_client.openapi_parser.openapi import OpenAPI

        schema = mocker.MagicMock()

        enum_1 = EnumProperty(name=str(mocker.MagicMock()), required=True, default=None, values=mocker.MagicMock(), reference=mocker.MagicMock())
        enum_2 = replace(enum_1, values=mocker.MagicMock())
        schema.required_properties = [enum_1, enum_2]

        with pytest.raises(AssertionError):
            OpenAPI._check_enums([schema], [])


class TestSchema:
    def test_dict(self, mocker):
        from_dict = mocker.patch(f"{MODULE_NAME}.Schema.from_dict")
        in_data = {1: mocker.MagicMock(), 2: mocker.MagicMock()}
        schema_1 = mocker.MagicMock()
        schema_2 = mocker.MagicMock()
        from_dict.side_effect = [schema_1, schema_2]

        from openapi_python_client.openapi_parser.openapi import Schema

        result = Schema.dict(in_data)

        from_dict.assert_has_calls([mocker.call(value, name=name) for (name, value) in in_data.items()])
        assert result == {
            schema_1.reference.class_name: schema_1,
            schema_2.reference.class_name: schema_2,
        }

    def test_from_dict(self, mocker):
        from openapi_python_client.openapi_parser.properties import EnumProperty, StringProperty

        in_data = {
            "title": mocker.MagicMock(),
            "description": mocker.MagicMock(),
            "required": ["RequiredEnum"],
            "properties": {
                "RequiredEnum": mocker.MagicMock(),
                "OptionalDateTime": mocker.MagicMock(),
                "OptionalDate": mocker.MagicMock(),
            },
        }
<<<<<<< HEAD
        required_property = EnumProperty(name="RequiredEnum", required=True, default=None, values={}, reference=Reference.from_ref("RequiredEnum"))
        optional_property = StringProperty(name="OptionalString", required=False, default=None)
=======
        required_property = EnumProperty(name="RequiredEnum", required=True, default=None, values={},)
        optional_property = DateTimeProperty(name="OptionalDateTime", required=False, default=None)
        optional_date_property = DateProperty(name="OptionalDate", required=False, default=None)
>>>>>>> f6261470
        property_from_dict = mocker.patch(
            f"{MODULE_NAME}.property_from_dict",
            side_effect=[required_property, optional_property, optional_date_property],
        )
        from_ref = mocker.patch(f"{MODULE_NAME}.Reference.from_ref")
        import_string_from_reference = mocker.patch(f"{MODULE_NAME}.import_string_from_reference")

        from openapi_python_client.openapi_parser.openapi import Schema

        result = Schema.from_dict(in_data)

        from_ref.assert_called_once_with(in_data["title"])
        property_from_dict.assert_has_calls(
            [
                mocker.call(name="RequiredEnum", required=True, data=in_data["properties"]["RequiredEnum"]),
                mocker.call(name="OptionalDateTime", required=False, data=in_data["properties"]["OptionalDateTime"]),
                mocker.call(name="OptionalDate", required=False, data=in_data["properties"]["OptionalDate"]),
            ]
        )
        import_string_from_reference.assert_called_once_with(required_property.reference)
        assert result == Schema(
            reference=from_ref(),
            required_properties=[required_property],
            optional_properties=[optional_property, optional_date_property],
            relative_imports={
                import_string_from_reference(),
                "from datetime import datetime",
                "from datetime import date",
            },
            description=in_data["description"],
        )


class TestEndpoint:
    def test_parse_request_form_body(self, mocker):
        ref = mocker.MagicMock()
        body = {"content": {"application/x-www-form-urlencoded": {"schema": {"$ref": ref}}}}
        from_ref = mocker.patch(f"{MODULE_NAME}.Reference.from_ref")

        from openapi_python_client.openapi_parser.openapi import Endpoint

        result = Endpoint.parse_request_form_body(body)

        from_ref.assert_called_once_with(ref)
        assert result == from_ref()

    def test_parse_request_form_body_no_data(self):
        body = {"content": {}}

        from openapi_python_client.openapi_parser.openapi import Endpoint

        result = Endpoint.parse_request_form_body(body)

        assert result is None

    def test_parse_request_json_body(self, mocker):
        schema = mocker.MagicMock()
        body = {"content": {"application/json": {"schema": schema}}}
        property_from_dict = mocker.patch(f"{MODULE_NAME}.property_from_dict")

        from openapi_python_client.openapi_parser.openapi import Endpoint

        result = Endpoint.parse_request_json_body(body)

        property_from_dict.assert_called_once_with("json_body", required=True, data=schema)
        assert result == property_from_dict()

    def test_parse_request_json_body_no_data(self):
        body = {"content": {}}

        from openapi_python_client.openapi_parser.openapi import Endpoint

        result = Endpoint.parse_request_json_body(body)

        assert result is None

    def test_add_body_no_data(self, mocker):
        from openapi_python_client.openapi_parser.openapi import Endpoint

        parse_request_form_body = mocker.patch.object(Endpoint, "parse_request_form_body")
        endpoint = Endpoint(
            path="path",
            method="method",
            description=None,
            name="name",
            requires_security=False,
            tag="tag",
            relative_imports={"import_3"},
        )

        endpoint._add_body({})

        parse_request_form_body.assert_not_called()

    def test_add_body_happy(self, mocker):
        from openapi_python_client.openapi_parser.openapi import Endpoint, Reference, RefProperty

        request_body = mocker.MagicMock()
        form_body_reference = Reference.from_ref(ref="a")
        parse_request_form_body = mocker.patch.object(
            Endpoint, "parse_request_form_body", return_value=form_body_reference
        )
        json_body = RefProperty(name="name", required=True, default=None, reference=Reference.from_ref("b"))
        parse_request_json_body = mocker.patch.object(Endpoint, "parse_request_json_body", return_value=json_body)
        import_string_from_reference = mocker.patch(
            f"{MODULE_NAME}.import_string_from_reference", side_effect=["import_1", "import_2"]
        )

        endpoint = Endpoint(
            path="path",
            method="method",
            description=None,
            name="name",
            requires_security=False,
            tag="tag",
            relative_imports={"import_3"},
        )

        endpoint._add_body({"requestBody": request_body})

        parse_request_form_body.assert_called_once_with(request_body)
        parse_request_json_body.assert_called_once_with(request_body)
        import_string_from_reference.assert_has_calls(
            [mocker.call(form_body_reference, prefix="..models"), mocker.call(json_body.reference, prefix="..models")]
        )
        assert endpoint.relative_imports == {"import_1", "import_2", "import_3"}
        assert endpoint.json_body == json_body
        assert endpoint.form_body_reference == form_body_reference

    def test__add_responses(self, mocker):
        from openapi_python_client.openapi_parser.openapi import Endpoint, RefResponse, Reference

        response_1_data = mocker.MagicMock()
        response_2_data = mocker.MagicMock()
        data = {"responses": {"200": response_1_data, "404": response_2_data,}}
        endpoint = Endpoint(
            path="path",
            method="method",
            description=None,
            name="name",
            requires_security=False,
            tag="tag",
            relative_imports={"import_3"},
        )
        ref_1 = Reference.from_ref(ref="ref_1")
        ref_2 = Reference.from_ref(ref="ref_2")
        response_1 = RefResponse(status_code=200, reference=ref_1)
        response_2 = RefResponse(status_code=404, reference=ref_2)
        response_from_dict = mocker.patch(f"{MODULE_NAME}.response_from_dict", side_effect=[response_1, response_2])
        import_string_from_reference = mocker.patch(
            f"{MODULE_NAME}.import_string_from_reference", side_effect=["import_1", "import_2"]
        )

        endpoint._add_responses(data)

        response_from_dict.assert_has_calls(
            [mocker.call(status_code=200, data=response_1_data), mocker.call(status_code=404, data=response_2_data),]
        )
        import_string_from_reference.assert_has_calls(
            [mocker.call(ref_1, prefix="..models"), mocker.call(ref_2, prefix="..models"),]
        )
        assert endpoint.responses == [response_1, response_2]
        assert endpoint.relative_imports == {"import_1", "import_2", "import_3"}

    def test__add_parameters_handles_no_params(self):
        from openapi_python_client.openapi_parser.openapi import Endpoint

        endpoint = Endpoint(
            path="path", method="method", description=None, name="name", requires_security=False, tag="tag",
        )
        endpoint._add_parameters({})  # Just checking there's no exception here

    def test__add_parameters_fail_loudly_when_location_not_supported(self, mocker):
        from openapi_python_client.openapi_parser.openapi import Endpoint

        endpoint = Endpoint(
            path="path", method="method", description=None, name="name", requires_security=False, tag="tag",
        )
        mocker.patch(f"{MODULE_NAME}.property_from_dict")

        with pytest.raises(ValueError):
            endpoint._add_parameters(
                {"parameters": [{"name": "test", "required": True, "schema": mocker.MagicMock(), "in": "cookie"}]}
            )

    def test__add_parameters_happy(self, mocker):
        from openapi_python_client.openapi_parser.openapi import Endpoint, EnumProperty

        endpoint = Endpoint(
            path="path",
            method="method",
            description=None,
            name="name",
            requires_security=False,
            tag="tag",
            relative_imports={"import_3"},
        )
<<<<<<< HEAD
        path_prop = EnumProperty(name="path_enum", required=True, default=None, values={}, reference=mocker.MagicMock())
        query_prop = EnumProperty(name="query_enum", required=False, default=None, values={}, reference=mocker.MagicMock())
        propety_from_dict = mocker.patch(f"{MODULE_NAME}.property_from_dict", side_effect=[path_prop, query_prop])
=======
        path_prop = EnumProperty(name="path_enum", required=True, default=None, values={})
        query_prop_datetime = DateTimeProperty(name="query_datetime", required=False, default=None)
        query_prop_date = DateProperty(name="query_date", required=False, default=None)
        propety_from_dict = mocker.patch(
            f"{MODULE_NAME}.property_from_dict", side_effect=[path_prop, query_prop_datetime, query_prop_date]
        )
>>>>>>> f6261470
        path_schema = mocker.MagicMock()
        query_datetime_schema = mocker.MagicMock()
        query_date_schema = mocker.MagicMock()
        import_string_from_reference = mocker.patch(
            f"{MODULE_NAME}.import_string_from_reference", side_effect=["import_1"]
        )
        data = {
            "parameters": [
                {"name": "path_prop_name", "required": True, "schema": path_schema, "in": "path"},
                {"name": "query_datetime", "required": False, "schema": query_datetime_schema, "in": "query"},
                {"name": "query_date", "required": False, "schema": query_date_schema, "in": "query"},
            ]
        }

        endpoint._add_parameters(data)

        propety_from_dict.assert_has_calls(
            [
                mocker.call(name="path_prop_name", required=True, data=path_schema),
                mocker.call(name="query_datetime", required=False, data=query_datetime_schema),
                mocker.call(name="query_date", required=False, data=query_date_schema),
            ]
        )
        import_string_from_reference.assert_called_once_with(path_prop.reference, prefix="..models")
        assert endpoint.relative_imports == {
            "import_1",
            "import_3",
            "from datetime import datetime",
            "from datetime import date",
        }
        assert endpoint.path_parameters == [path_prop]
        assert endpoint.query_parameters == [query_prop_datetime, query_prop_date]

    def test_from_data(self, mocker):
        from openapi_python_client.openapi_parser.openapi import Endpoint

        path = mocker.MagicMock()
        method = mocker.MagicMock()
        _add_parameters = mocker.patch.object(Endpoint, "_add_parameters")
        _add_responses = mocker.patch.object(Endpoint, "_add_responses")
        _add_body = mocker.patch.object(Endpoint, "_add_body")
        data = {
            "description": mocker.MagicMock(),
            "operationId": mocker.MagicMock(),
            "security": {"blah": "bloo"},
        }

        endpoint = Endpoint.from_data(data=data, path=path, method=method)

        assert endpoint.path == path
        assert endpoint.method == method
        assert endpoint.description == data["description"]
        assert endpoint.name == data["operationId"]
        assert endpoint.requires_security
        assert endpoint.tag == "default"
        _add_parameters.assert_called_once_with(data)
        _add_responses.assert_called_once_with(data)
        _add_body.assert_called_once_with(data)

        data["tags"] = ["a", "b"]
        del data["security"]

        endpoint = Endpoint.from_data(data=data, path=path, method=method)

        assert not endpoint.requires_security
        assert endpoint.tag == "a"


class TestImportStringFromReference:
    def test_import_string_from_reference_no_prefix(self, mocker):
        from openapi_python_client.openapi_parser.openapi import import_string_from_reference
        from openapi_python_client.openapi_parser.reference import Reference

        reference = mocker.MagicMock(autospec=Reference)
        result = import_string_from_reference(reference)

        assert result == f"from .{reference.module_name} import {reference.class_name}"

    def test_import_string_from_reference_with_prefix(self, mocker):
        from openapi_python_client.openapi_parser.openapi import import_string_from_reference
        from openapi_python_client.openapi_parser.reference import Reference

        prefix = mocker.MagicMock(autospec=str)
        reference = mocker.MagicMock(autospec=Reference)
        result = import_string_from_reference(reference=reference, prefix=prefix)

        assert result == f"from {prefix}.{reference.module_name} import {reference.class_name}"


class TestEndpointCollection:
    def test_from_dict(self, mocker):
        from openapi_python_client.openapi_parser.openapi import EndpointCollection, Endpoint

        data_1 = mocker.MagicMock()
        data_2 = mocker.MagicMock()
        data_3 = mocker.MagicMock()
        data = {
            "path_1": {"method_1": data_1, "method_2": data_2,},
            "path_2": {"method_1": data_3,},
        }
        endpoint_1 = mocker.MagicMock(autospec=Endpoint, tag="tag_1", relative_imports={"1", "2"})
        endpoint_2 = mocker.MagicMock(autospec=Endpoint, tag="tag_2", relative_imports={"2"})
        endpoint_3 = mocker.MagicMock(autospec=Endpoint, tag="tag_1", relative_imports={"2", "3"})
        endpoint_from_data = mocker.patch.object(
            Endpoint, "from_data", side_effect=[endpoint_1, endpoint_2, endpoint_3]
        )

        result = EndpointCollection.from_dict(data)

        endpoint_from_data.assert_has_calls(
            [
                mocker.call(data=data_1, path="path_1", method="method_1"),
                mocker.call(data=data_2, path="path_1", method="method_2"),
                mocker.call(data=data_3, path="path_2", method="method_1"),
            ]
        )
        assert result == {
            "tag_1": EndpointCollection("tag_1", endpoints=[endpoint_1, endpoint_3], relative_imports={"1", "2", "3"}),
            "tag_2": EndpointCollection("tag_2", endpoints=[endpoint_2], relative_imports={"2"}),
        }<|MERGE_RESOLUTION|>--- conflicted
+++ resolved
@@ -1,10 +1,4 @@
 import pytest
-
-<<<<<<< HEAD
-from openapi_python_client.openapi_parser.reference import Reference
-=======
-from openapi_python_client.openapi_parser.properties import DateProperty, DateTimeProperty
->>>>>>> f6261470
 
 MODULE_NAME = "openapi_python_client.openapi_parser.openapi"
 
@@ -49,7 +43,13 @@
         from openapi_python_client.openapi_parser.properties import EnumProperty, StringProperty
 
         def _make_enum():
-            return EnumProperty(name=str(mocker.MagicMock()), required=True, default=None, values=mocker.MagicMock(), reference=mocker.MagicMock())
+            return EnumProperty(
+                name=str(mocker.MagicMock()),
+                required=True,
+                default=None,
+                values=mocker.MagicMock(),
+                reference=mocker.MagicMock(),
+            )
 
         # Multiple schemas with both required and optional properties for making sure iteration works correctly
         schema_1 = mocker.MagicMock()
@@ -125,7 +125,13 @@
 
         schema = mocker.MagicMock()
 
-        enum_1 = EnumProperty(name=str(mocker.MagicMock()), required=True, default=None, values=mocker.MagicMock(), reference=mocker.MagicMock())
+        enum_1 = EnumProperty(
+            name=str(mocker.MagicMock()),
+            required=True,
+            default=None,
+            values=mocker.MagicMock(),
+            reference=mocker.MagicMock(),
+        )
         enum_2 = replace(enum_1, values=mocker.MagicMock())
         schema.required_properties = [enum_1, enum_2]
 
@@ -152,7 +158,12 @@
         }
 
     def test_from_dict(self, mocker):
-        from openapi_python_client.openapi_parser.properties import EnumProperty, StringProperty
+        from openapi_python_client.openapi_parser.properties import (
+            EnumProperty,
+            DateProperty,
+            DateTimeProperty,
+            Reference,
+        )
 
         in_data = {
             "title": mocker.MagicMock(),
@@ -164,14 +175,11 @@
                 "OptionalDate": mocker.MagicMock(),
             },
         }
-<<<<<<< HEAD
-        required_property = EnumProperty(name="RequiredEnum", required=True, default=None, values={}, reference=Reference.from_ref("RequiredEnum"))
-        optional_property = StringProperty(name="OptionalString", required=False, default=None)
-=======
-        required_property = EnumProperty(name="RequiredEnum", required=True, default=None, values={},)
+        required_property = EnumProperty(
+            name="RequiredEnum", required=True, default=None, values={}, reference=Reference.from_ref("RequiredEnum")
+        )
         optional_property = DateTimeProperty(name="OptionalDateTime", required=False, default=None)
         optional_date_property = DateProperty(name="OptionalDate", required=False, default=None)
->>>>>>> f6261470
         property_from_dict = mocker.patch(
             f"{MODULE_NAME}.property_from_dict",
             side_effect=[required_property, optional_property, optional_date_property],
@@ -358,7 +366,7 @@
             )
 
     def test__add_parameters_happy(self, mocker):
-        from openapi_python_client.openapi_parser.openapi import Endpoint, EnumProperty
+        from openapi_python_client.openapi_parser.openapi import Endpoint, EnumProperty, DateTimeProperty, DateProperty
 
         endpoint = Endpoint(
             path="path",
@@ -369,18 +377,12 @@
             tag="tag",
             relative_imports={"import_3"},
         )
-<<<<<<< HEAD
         path_prop = EnumProperty(name="path_enum", required=True, default=None, values={}, reference=mocker.MagicMock())
-        query_prop = EnumProperty(name="query_enum", required=False, default=None, values={}, reference=mocker.MagicMock())
-        propety_from_dict = mocker.patch(f"{MODULE_NAME}.property_from_dict", side_effect=[path_prop, query_prop])
-=======
-        path_prop = EnumProperty(name="path_enum", required=True, default=None, values={})
         query_prop_datetime = DateTimeProperty(name="query_datetime", required=False, default=None)
         query_prop_date = DateProperty(name="query_date", required=False, default=None)
         propety_from_dict = mocker.patch(
             f"{MODULE_NAME}.property_from_dict", side_effect=[path_prop, query_prop_datetime, query_prop_date]
         )
->>>>>>> f6261470
         path_schema = mocker.MagicMock()
         query_datetime_schema = mocker.MagicMock()
         query_date_schema = mocker.MagicMock()
